--- conflicted
+++ resolved
@@ -351,13 +351,7 @@
 
 `Intrinio::Realtime.connect(options, &block)` - Connects to the Intrinio Realtime feed and provides quotes to the given block.
 * **Parameter** `options.api_key`: Your Intrinio API Key
-<<<<<<< HEAD
-* **Parameter** `options.username`: Your Intrinio API Username
-* **Parameter** `options.password`: Your Intrinio API Password
 * **Parameter** `options.provider`: The real-time data provider to use (`Intrinio::Realtime::IEX`, `Intrinio:Realtime::CRYPTOQUOTE`, or `Intrinio::Realtime::QUODD`)
-=======
-* **Parameter** `options.provider`: The real-time data provider to use (either `Intrinio::Realtime::IEX` or `Intrinio::Realtime::QUODD`)
->>>>>>> ed541dc8
 * **Parameter** `options.channels`: (optional) An array of channels to join after connecting
 * **Parameter** `options.logger`: (optional) A Ruby logger to use for logging
 * **Parameter** `&block`: A block that receives a quote as its only parameter. *NOTE*: This block _must_ execute in a non-blocking fashion (by using a thread pool, for example). Otherwise quotes will be dropped until it is done blocking.
@@ -371,13 +365,7 @@
 
 `Intrinio::Realtime::Client.new(options)` - Creates a new instance of the Intrinio Realtime Client.
 * **Parameter** `options.api_key`: Your Intrinio API Key
-<<<<<<< HEAD
-* **Parameter** `options.username`: Your Intrinio API Username
-* **Parameter** `options.password`: Your Intrinio API Password
 * **Parameter** `options.provider`: The real-time data provider to use (`Intrinio::Realtime::IEX`, `Intrinio:Realtime::CRYPTOQUOTE`, or `Intrinio::Realtime::QUODD`)
-=======
-* **Parameter** `options.provider`: The real-time data provider to use (either `Intrinio::Realtime::IEX` or `Intrinio::Realtime::QUODD`)
->>>>>>> ed541dc8
 * **Parameter** `options.channels`: (optional) An array of channels to join after connecting
 * **Parameter** `options.logger`: (optional) A Ruby logger to use for logging
 ```ruby
