require 'logger'
require 'uri'
require 'http'
require 'eventmachine'
require 'websocket-client-simple'

module Intrinio
  module Realtime
    HEARTBEAT_TIME = 3
    SELF_HEAL_BACKOFFS = [0, 100, 500, 1000, 2000, 5000].freeze
    IEX = "iex".freeze
    QUODD = "quodd".freeze
<<<<<<< HEAD
    CRYPTOQUOTE = "cryptoquote".freeze
    PROVIDERS = [IEX, QUODD, CRYPTOQUOTE].freeze
=======
    PROVIDERS = [IEX, QUODD].freeze
>>>>>>> e00db9cd

    def self.connect(options, &b)
      EM.run do
        client = ::Intrinio::Realtime::Client.new(options)
        client.on_quote(&b)
        client.connect()
      end
    end

    class Client

      def initialize(options) 
        raise "Options parameter is required" if options.nil? || !options.is_a?(Hash)

        @api_key = options[:api_key]
        raise "API Key was formatted invalidly." if @api_key && !valid_api_key?(@api_key)

        unless @api_key
          @username = options[:username]
          @password = options[:password]
          raise "API Key or Username and password are required" if @username.nil? || @username.empty? || @password.nil? || @password.empty?
        end

        @provider = options[:provider]
        raise "Provider must be 'quodd' or 'iex'" unless PROVIDERS.include?(@provider)

        @channels = []
        @channels = parse_channels(options[:channels]) if options[:channels]
        bad_channels = @channels.select{|x| !x.is_a?(String)}
        raise "Invalid channels to join: #{bad_channels}" unless bad_channels.empty?

        if options[:logger] == false
          @logger = nil 
        elsif !options[:logger].nil?
          @logger = options[:logger]
        else
          @logger = Logger.new($stdout)
          @logger.level = Logger::INFO
        end

        @quotes = EventMachine::Channel.new
        @ready = false
        @joined_channels = []
        @heartbeat_timer = nil
        @selfheal_timer = nil
        @selfheal_backoffs = Array.new(SELF_HEAL_BACKOFFS)
        @ws = nil
      end

      def provider
        @provider
      end
      
      def join(*channels)
        channels = parse_channels(channels)
        nonconforming = channels.select{|x| !x.is_a?(String)}
        return error("Invalid channels to join: #{nonconforming}") unless nonconforming.empty?
        
        @channels.concat(channels)
        @channels.uniq!
        debug "Joining channels #{channels}"
        
        refresh_channels()
      end
      
      def leave(*channels)
        channels = parse_channels(channels)
        nonconforming = channels.find{|x| !x.is_a?(String)}
        return error("Invalid channels to leave: #{nonconforming}") unless nonconforming.empty?
        
        channels.each{|c| @channels.delete(c)}
        debug "Leaving channels #{channels}"
        
        refresh_channels()
      end
      
      def leave_all
        @channels = []
        debug "Leaving all channels"
        refresh_channels()
      end
      
      def on_quote(&b)
        @quotes.subscribe(&b)
      end
      
      def connect
        raise "Must be run from within an EventMachine run loop" unless EM.reactor_running?
        return warn("Already connected!") if @ready
        debug "Connecting..."
        
        catch :fatal do
          begin
            @closing = false
            @ready = false
            refresh_token()
            refresh_websocket()
          rescue StandardError => e
            error("Connection error: #{e} \n#{e.backtrace.join("\n")}")
            try_self_heal()
          end
        end
      end
      
      def disconnect
        EM.cancel_timer(@heartbeat_timer) if @heartbeat_timer
        EM.cancel_timer(@selfheal_timer) if @selfheal_timer
        @ready = false
        @closing = true
        @channels = []
        @joined_channels = []
        @ws.close() if @ws
        info "Connection closed"
      end
      
      private
      
      def refresh_token
        @token = nil

        if @api_key
          response = HTTP.get(auth_url)
        else
          response = HTTP.basic_auth(:user => @username, :pass => @password).get(auth_url)
        end

        return fatal("Unable to authorize") if response.status == 401
        return fatal("Could not get auth token") if response.status != 200

        @token = response.body
        debug "Token refreshed"
      end
      
      def auth_url 
        url = ""

        case @provider 
<<<<<<< HEAD
        when IEX then "https://realtime.intrinio.com/auth"
        when QUODD then "https://api.intrinio.com/token?type=QUODD"
        when CRYPTOQUOTE then "https://crypo.intrinio.com/auth"
=======
        when IEX
          url = "https://realtime.intrinio.com/auth"
        when QUODD
          url = "https://api.intrinio.com/token?type=QUODD"
>>>>>>> e00db9cd
        end

        url = api_auth_url(url) if @api_key

        url
      end

      def api_auth_url(url)
        if @api_key.include? "?"
          url = "#{url}&"
        else
          url = "#{url}?"
        end

        "#{url}api_key=#{@api_key}"
      end

      def socket_url 
        case @provider 
        when IEX then URI.escape("wss://realtime.intrinio.com/socket/websocket?vsn=1.0.0&token=#{@token}")
        when QUODD then URI.escape("wss://www5.quodd.com/websocket/webStreamer/intrinio/#{@token}")
        when CRYPTOQUOTE then URI.escape("wss://crypto.intrinio.com/socket/websocket?vsn=1.0.0&token=#{@token}")
        end
      end

      def refresh_websocket
        me = self

        @ws.close() unless @ws.nil?
        @ready = false
        @joined_channels = []
        
        @ws = ws = WebSocket::Client::Simple.connect(socket_url)
        me.send :info, "Connection opening"

        ws.on :open do
          me.send :info, "Connection established"
          me.send :ready, true
          if me.send(:provider) == IEX || me.send(:provider) == CRYPTOQUOTE
            me.send :refresh_channels
          end
          me.send :start_heartbeat
          me.send :stop_self_heal
        end

        ws.on :message do |frame|
          message = frame.data
          me.send :debug, "Message: #{message}"
          
          begin
            json = JSON.parse(message)

            quote = case me.send(:provider)
            when IEX
              if json["event"] == "quote"
                json["payload"]
              end
            when QUODD
              if json["event"] == "info" && json["data"]["message"] == "Connected"
                me.send :refresh_channels
              elsif json["event"] == "quote" || json["event"] == "trade"
                json["data"]
              end
            when CRYPTOQUOTE
              if json["event"] == "message"
                json["payload"]
              end
            end
            
            if quote && quote.is_a?(Hash)
              me.send :process_quote, quote
            end
          rescue StandardError => e
            me.send :error, "Could not parse message: #{message} #{e}"
          end
        end
        
        ws.on :close do |e|
          me.send :disconnect
        end

        ws.on :error do |e|
          me.send :ready, false
          me.send :error, "Connection error: #{e}"
          me.send :try_self_heal
        end
      end
      
      def refresh_channels
        return unless @ready
        debug "Refreshing channels"
        
        # Join new channels
        new_channels = @channels - @joined_channels
        new_channels.each do |channel|
          msg = join_message(channel)
          @ws.send(msg.to_json)
          info "Joined #{channel}"
        end
        
        # Leave old channels
        old_channels = @joined_channels - @channels
        old_channels.each do |channel|
          msg = leave_message(channel)
          @ws.send(msg.to_json)
          info "Left #{channel}"
        end
        
        @channels.uniq!
        @joined_channels = Array.new(@channels)
        debug "Current channels: #{@channels}"
      end
      
      def start_heartbeat
        EM.cancel_timer(@heartbeat_timer) if @heartbeat_timer
        @heartbeat_timer = EM.add_periodic_timer(HEARTBEAT_TIME) do
          if msg = heartbeat_msg()
            @ws.send(msg)
            debug "Heartbeat #{msg}"
          end
        end
      end
      
      def heartbeat_msg
        case @provider 
        when IEX then {topic: 'phoenix', event: 'heartbeat', payload: {}, ref: nil}.to_json
        when QUODD then {event: 'heartbeat', data: {action: 'heartbeat', ticker: (Time.now.to_f * 1000).to_i}}.to_json
        when CRYPTOQUOTE then {topic: 'phoenix', event: 'heartbeat', payload: {}, ref: nil}.to_json
        end
      end
      
      def stop_heartbeat
        EM.cancel_timer(@heartbeat_timer) if @heartbeat_timer
      end
      
      def try_self_heal
        return if @closing
        debug "Attempting to self-heal"
        
        time = @selfheal_backoffs.first
        @selfheal_backoffs.delete_at(0) if @selfheal_backoffs.count > 1
        
        EM.cancel_timer(@heartbeat_timer) if @heartbeat_timer
        EM.cancel_timer(@selfheal_timer) if @selfheal_timer
        
        @selfheal_timer = EM.add_timer(time/1000) do
          connect()
        end
      end
      
      def stop_self_heal
        EM.cancel_timer(@selfheal_timer) if @selfheal_timer
        @selfheal_backoffs = Array.new(SELF_HEAL_BACKOFFS)
      end
      
      def ready(val)
        @ready = val
      end
      
      def process_quote(quote)
        @quotes.push(quote)
      end
      
      def debug(message)
        message = "IntrinioRealtime | #{message}"
        @logger.debug(message) rescue
        nil
      end
      
      def info(message)
        message = "IntrinioRealtime | #{message}"
        @logger.info(message) rescue
        nil
      end
      
      def error(message)
        message = "IntrinioRealtime | #{message}"
        @logger.error(message) rescue
        nil
      end
      
      def fatal(message)
        message = "IntrinioRealtime | #{message}"
        @logger.fatal(message) rescue
        EM.stop_event_loop
        throw :fatal
        nil
      end
      
      def parse_channels(channels)
        channels.flatten!
        channels.uniq!
        channels.compact!
        channels
      end
      
      def parse_iex_topic(channel)
        case channel
        when "$lobby"
          "iex:lobby"
        when "$lobby_last_price"
          "iex:lobby:last_price"
        else
          "iex:securities:#{channel}"
        end
      end
      
      def join_message(channel)
        case @provider 
        when IEX
          {
            topic: parse_iex_topic(channel),
            event: "phx_join",
            payload: {},
            ref: nil
          }
        when QUODD
          {
            event: "subscribe",
            data: {
              ticker: channel,
              action: "subscribe"
            }
          }
        when CRYPTOQUOTE
          {
            topic: channel,
            event: "phx_join",
            payload: {},
            ref: nil
          }
        end
      end
      
      def leave_message(channel)
        case @provider 
        when IEX
          {
            topic: parse_iex_topic(channel),
            event: "phx_leave",
            payload: {},
            ref: nil
          }
        when QUODD
          {
            event: "unsubscribe",
            data: {
              ticker: channel,
              action: "unsubscribe"
            }
          }
        when CRYPTOQUOTE
          {
            topic: channel,
            event: "phx_leave",
            payload: {},
            ref: nil
          }
        end
      end

<<<<<<< HEAD
=======
      def valid_api_key?(api_key)
        return false unless api_key.is_a?(String)
        return false if api_key.empty?
        true
      end

>>>>>>> e00db9cd
    end
  end
end<|MERGE_RESOLUTION|>--- conflicted
+++ resolved
@@ -10,12 +10,8 @@
     SELF_HEAL_BACKOFFS = [0, 100, 500, 1000, 2000, 5000].freeze
     IEX = "iex".freeze
     QUODD = "quodd".freeze
-<<<<<<< HEAD
     CRYPTOQUOTE = "cryptoquote".freeze
     PROVIDERS = [IEX, QUODD, CRYPTOQUOTE].freeze
-=======
-    PROVIDERS = [IEX, QUODD].freeze
->>>>>>> e00db9cd
 
     def self.connect(options, &b)
       EM.run do
@@ -153,16 +149,9 @@
         url = ""
 
         case @provider 
-<<<<<<< HEAD
         when IEX then "https://realtime.intrinio.com/auth"
         when QUODD then "https://api.intrinio.com/token?type=QUODD"
         when CRYPTOQUOTE then "https://crypo.intrinio.com/auth"
-=======
-        when IEX
-          url = "https://realtime.intrinio.com/auth"
-        when QUODD
-          url = "https://api.intrinio.com/token?type=QUODD"
->>>>>>> e00db9cd
         end
 
         url = api_auth_url(url) if @api_key
@@ -424,15 +413,12 @@
         end
       end
 
-<<<<<<< HEAD
-=======
       def valid_api_key?(api_key)
         return false unless api_key.is_a?(String)
         return false if api_key.empty?
         true
       end
 
->>>>>>> e00db9cd
     end
   end
 end